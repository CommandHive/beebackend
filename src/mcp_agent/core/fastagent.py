"""
Direct FastAgent implementation that uses the simplified Agent architecture.
This replaces the traditional FastAgent with a more streamlined approach that
directly creates Agent instances without proxies.
"""

import argparse
import asyncio
import sys
from contextlib import asynccontextmanager
from importlib.metadata import version as get_version
from pathlib import Path
from typing import TYPE_CHECKING, Any, Callable, Dict, List, Optional, TypeVar

import yaml
from opentelemetry import trace

from mcp_agent import config
from mcp_agent.app import MCPApp
from mcp_agent.context import Context
from mcp_agent.core.agent_app import AgentApp
from mcp_agent.core.direct_decorators import (
    agent as agent_decorator,
)
from mcp_agent.core.direct_decorators import (
    chain as chain_decorator,
)
from mcp_agent.core.direct_decorators import (
    evaluator_optimizer as evaluator_optimizer_decorator,
)
from mcp_agent.core.direct_decorators import (
    orchestrator as orchestrator_decorator,
)
from mcp_agent.core.direct_decorators import (
    parallel as parallel_decorator,
)
from mcp_agent.core.direct_decorators import (
    router as router_decorator,
)
from mcp_agent.core.direct_factory import (
    create_agents_in_dependency_order,
    get_model_factory,
)
from mcp_agent.core.error_handling import handle_error
from mcp_agent.core.exceptions import (
    AgentConfigError,
    CircularDependencyError,
    ModelConfigError,
    PromptExitError,
    ProviderKeyError,
    ServerConfigError,
    ServerInitializationError,
)
from mcp_agent.core.validation import (
    validate_server_references,
    validate_workflow_references,
)
from mcp_agent.logging.logger import get_logger
from mcp_agent.mcp.prompts.prompt_load import load_prompt_multipart

if TYPE_CHECKING:
    from mcp_agent.agents.agent import Agent
    from mcp_agent.mcp.prompt_message_multipart import PromptMessageMultipart

F = TypeVar("F", bound=Callable[..., Any])  # For decorated functions
logger = get_logger(__name__)


class FastAgent:
    """
    A simplified FastAgent implementation that directly creates Agent instances
    without using proxies.
    """

    def __init__(
        self,
        name: str,
        config_path: str | None = None,
        ignore_unknown_args: bool = False,
        parse_cli_args: bool = True,  # Add new parameter with default True
    ) -> None:
        """
        Initialize the fast-agent application.

        Args:
            name: Name of the application
            config_path: Optional path to config file
            ignore_unknown_args: Whether to ignore unknown command line arguments
                                 when parse_cli_args is True.
            parse_cli_args: If True, parse command line arguments using argparse.
                            Set to False when embedding FastAgent in another framework
                            (like FastAPI/Uvicorn) that handles its own arguments.
        """
        self.args = argparse.Namespace()  # Initialize args always

        # --- Wrap argument parsing logic ---
        if parse_cli_args:
            # Setup command line argument parsing
            parser = argparse.ArgumentParser(description="DirectFastAgent Application")
            parser.add_argument(
                "--model",
                help="Override the default model for all agents",
            )
            parser.add_argument(
                "--agent",
                default="default",
                help="Specify the agent to send a message to (used with --message)",
            )
            parser.add_argument(
                "-m",
                "--message",
                help="Message to send to the specified agent",
            )
            parser.add_argument(
                "-p", "--prompt-file", help="Path to a prompt file to use (either text or JSON)"
            )
            parser.add_argument(
                "--quiet",
                action="store_true",
                help="Disable progress display, tool and message logging for cleaner output",
            )
            parser.add_argument(
                "--version",
                action="store_true",
                help="Show version and exit",
            )
            parser.add_argument(
                "--server",
                action="store_true",
                help="Run as an MCP server",
            )
            parser.add_argument(
                "--transport",
                choices=["sse", "stdio"],
                default="sse",
                help="Transport protocol to use when running as a server (sse or stdio)",
            )
            parser.add_argument(
                "--port",
                type=int,
                default=8000,
                help="Port to use when running as a server with SSE transport",
            )
            parser.add_argument(
                "--host",
                default="0.0.0.0",
                help="Host address to bind to when running as a server with SSE transport",
            )

            if ignore_unknown_args:
                known_args, _ = parser.parse_known_args()
                self.args = known_args
            else:
                # Use parse_known_args here too, to avoid crashing on uvicorn args etc.
                # even if ignore_unknown_args is False, we only care about *our* args.
                known_args, unknown = parser.parse_known_args()
                self.args = known_args
                # Optionally, warn about unknown args if not ignoring?
                # if unknown and not ignore_unknown_args:
                #     logger.warning(f"Ignoring unknown command line arguments: {unknown}")

            # Handle version flag
            if self.args.version:
                try:
                    app_version = get_version("fast-agent-mcp")
                except:  # noqa: E722
                    app_version = "unknown"
                print(f"fast-agent-mcp v{app_version}")
                sys.exit(0)
        # --- End of wrapped logic ---

        self.name = name
        self.config_path = config_path

        try:
            # Load configuration directly for this instance
            self._load_config()

            # Create the app with our local settings
            self.app = MCPApp(
                name=name,
                settings=config.Settings(**self.config) if hasattr(self, "config") else None,
            )

        except yaml.parser.ParserError as e:
            handle_error(
                e,
                "YAML Parsing Error",
                "There was an error parsing the config or secrets YAML configuration file.",
            )
            raise SystemExit(1)

        # Dictionary to store agent configurations from decorators
        self.agents: Dict[str, Dict[str, Any]] = {}

    def _load_config(self) -> None:
        """Load configuration from YAML file including secrets using get_settings
        but without relying on the global cache."""

        # Import but make a local copy to avoid affecting the global state
        from mcp_agent.config import _settings, get_settings

        # Temporarily clear the global settings to ensure a fresh load
        old_settings = _settings
        _settings = None

        try:
            # Use get_settings to load config - this handles all paths and secrets merging
            settings = get_settings(self.config_path)

            # Convert to dict for backward compatibility
            self.config = settings.model_dump() if settings else {}
        finally:
            # Restore the original global settings
            _settings = old_settings

    @property
    def context(self) -> Context:
        """Access the application context"""
        return self.app.context

    # Decorator methods with type-safe implementations
    agent = agent_decorator
    orchestrator = orchestrator_decorator
    router = router_decorator
    chain = chain_decorator
    parallel = parallel_decorator
    evaluator_optimizer = evaluator_optimizer_decorator

    @asynccontextmanager
    async def run(self):
        """
        Context manager for running the application.
        Initializes all registered agents.
        """
        active_agents: Dict[str, Agent] = {}
        had_error = False
        await self.app.initialize()
        active_agents: Dict[str, Agent] = {}
        had_error = False
        await self.app.initialize()

        # Handle quiet mode and CLI model override safely
        # Define these *before* they are used, checking if self.args exists and has the attributes
        quiet_mode = hasattr(self.args, "quiet") and self.args.quiet
        cli_model_override = (
            self.args.model if hasattr(self.args, "model") and self.args.model else None
        )  # Define cli_model_override here

<<<<<<< HEAD
        tracer = trace.get_tracer(__name__)
        with tracer.start_as_current_span(self.name):
            try:
                async with self.app.run():
                    # Apply quiet mode if requested
                    if (
                        quiet_mode
                        and hasattr(self.app.context, "config")
                        and hasattr(self.app.context.config, "logger")
                    ):
                        # Update our app's config directly
                        self.app.context.config.logger.progress_display = False
                        self.app.context.config.logger.show_chat = False
                        self.app.context.config.logger.show_tools = False

                        # Directly disable the progress display singleton
                        from mcp_agent.progress_display import progress_display

                        progress_display.stop()

                    # Pre-flight validation
                    if 0 == len(self.agents):
                        raise AgentConfigError(
                            "No agents defined. Please define at least one agent."
=======
        try:
            async with self.app.run():
                # Apply quiet mode if requested
                if (
                    quiet_mode
                    and hasattr(self.app.context, "config")
                    and hasattr(self.app.context.config, "logger")
                ):
                    # Update our app's config directly
                    self.app.context.config.logger.progress_display = False
                    self.app.context.config.logger.show_chat = False
                    self.app.context.config.logger.show_tools = False

                    # Directly disable the progress display singleton
                    from mcp_agent.progress_display import progress_display

                    progress_display.stop()

                # Pre-flight validation
                if 0 == len(self.agents):
                    raise AgentConfigError("No agents defined. Please define at least one agent.")
                validate_server_references(self.context, self.agents)
                validate_workflow_references(self.agents)

                # Get a model factory function
                # Now cli_model_override is guaranteed to be defined
                def model_factory_func(model=None, request_params=None):
                    return get_model_factory(
                        self.context,
                        model=model,
                        request_params=request_params,
                        cli_model=cli_model_override,  # Use the variable defined above
                    )

                # Create all agents in dependency order
                active_agents = await create_agents_in_dependency_order(
                    self.app,
                    self.agents,
                    model_factory_func,
                )

                # Create a wrapper with all agents for simplified access
                wrapper = AgentApp(active_agents)

                # Handle command line options that should be processed after agent initialization

                # Handle --server option
                # Check if parse_cli_args was True before checking self.args.server
                if hasattr(self.args, "server") and self.args.server:
                    try:
                        # Print info message if not in quiet mode
                        if not quiet_mode:
                            print(f"Starting FastAgent '{self.name}' in server mode")
                            print(f"Transport: {self.args.transport}")
                            if self.args.transport == "sse":
                                print(f"Listening on {self.args.host}:{self.args.port}")
                            print("Press Ctrl+C to stop")

                        # Create the MCP server
                        from mcp_agent.mcp_server import AgentMCPServer

                        mcp_server = AgentMCPServer(
                            agent_app=wrapper,
                            server_name=f"{self.name}-MCP-Server",
                        )

                        # Run the server directly (this is a blocking call)
                        await mcp_server.run_async(
                            transport=self.args.transport, host=self.args.host, port=self.args.port
>>>>>>> 3919d5ef
                        )
                    validate_server_references(self.context, self.agents)
                    validate_workflow_references(self.agents)

                    # Get a model factory function
                    def model_factory_func(model=None, request_params=None):
                        return get_model_factory(
                            self.context,
                            model=model,
                            request_params=request_params,
                            cli_model=self.args.model if hasattr(self, "args") else None,
                        )

                    # Create all agents in dependency order
                    active_agents = await create_agents_in_dependency_order(
                        self.app,
                        self.agents,
                        model_factory_func,
                    )

                    # Create a wrapper with all agents for simplified access
                    wrapper = AgentApp(active_agents)

                    # Handle command line options that should be processed after agent initialization

                    # Handle --server option
                    if hasattr(self, "args") and self.args.server:
                        try:
                            # Print info message if not in quiet mode
                            if not quiet_mode:
                                print(f"Starting FastAgent '{self.name}' in server mode")
                                print(f"Transport: {self.args.transport}")
                                if self.args.transport == "sse":
                                    print(f"Listening on {self.args.host}:{self.args.port}")
                                print("Press Ctrl+C to stop")

                            # Create the MCP server
                            from mcp_agent.mcp_server import AgentMCPServer

                            mcp_server = AgentMCPServer(
                                agent_app=wrapper,
                                server_name=f"{self.name}-MCP-Server",
                            )

                            # Run the server directly (this is a blocking call)
                            await mcp_server.run_async(
                                transport=self.args.transport,
                                host=self.args.host,
                                port=self.args.port,
                            )
                        except KeyboardInterrupt:
                            if not quiet_mode:
                                print("\nServer stopped by user (Ctrl+C)")
                        except Exception as e:
                            if not quiet_mode:
                                print(f"\nServer stopped with error: {e}")

                        # Exit after server shutdown
                        raise SystemExit(0)

                    # Handle direct message sending if  --message is provided
                    if self.args.message:
                        agent_name = self.args.agent
                        message = self.args.message

                        if agent_name not in active_agents:
                            available_agents = ", ".join(active_agents.keys())
                            print(
                                f"\n\nError: Agent '{agent_name}' not found. Available agents: {available_agents}"
                            )
                            raise SystemExit(1)

                        try:
                            # Get response from the agent
                            agent = active_agents[agent_name]
                            response = await agent.send(message)

                            # In quiet mode, just print the raw response
                            # The chat display should already be turned off by the configuration
                            if self.args.quiet:
                                print(f"{response}")

                            raise SystemExit(0)
                        except Exception as e:
                            print(f"\n\nError sending message to agent '{agent_name}': {str(e)}")
                            raise SystemExit(1)

                    if self.args.prompt_file:
                        agent_name = self.args.agent
                        prompt: List[PromptMessageMultipart] = load_prompt_multipart(
                            Path(self.args.prompt_file)
                        )
                        if agent_name not in active_agents:
                            available_agents = ", ".join(active_agents.keys())
                            print(
                                f"\n\nError: Agent '{agent_name}' not found. Available agents: {available_agents}"
                            )
                            raise SystemExit(1)

                        try:
                            # Get response from the agent
                            agent = active_agents[agent_name]
                            response = await agent.generate(prompt)

                            # In quiet mode, just print the raw response
                            # The chat display should already be turned off by the configuration
                            if self.args.quiet:
                                print(f"{response.last_text()}")

                            raise SystemExit(0)
                        except Exception as e:
                            print(f"\n\nError sending message to agent '{agent_name}': {str(e)}")
                            raise SystemExit(1)

                    yield wrapper

            except (
                ServerConfigError,
                ProviderKeyError,
                AgentConfigError,
                ServerInitializationError,
                ModelConfigError,
                CircularDependencyError,
                PromptExitError,
            ) as e:
                had_error = True
                self._handle_error(e)
                raise SystemExit(1)

            finally:
                # Clean up any active agents
                if active_agents and not had_error:
                    for agent in active_agents.values():
                        try:
                            await agent.shutdown()
                        except Exception:
                            pass

    def _handle_error(self, e: Exception, error_type: Optional[str] = None) -> None:
        """
        Handle errors with consistent formatting and messaging.

        Args:
            e: The exception that was raised
            error_type: Optional explicit error type
        """
        if isinstance(e, ServerConfigError):
            handle_error(
                e,
                "Server Configuration Error",
                "Please check your 'fastagent.config.yaml' configuration file and add the missing server definitions.",
            )
        elif isinstance(e, ProviderKeyError):
            handle_error(
                e,
                "Provider Configuration Error",
                "Please check your 'fastagent.secrets.yaml' configuration file and ensure all required API keys are set.",
            )
        elif isinstance(e, AgentConfigError):
            handle_error(
                e,
                "Workflow or Agent Configuration Error",
                "Please check your agent definition and ensure names and references are correct.",
            )
        elif isinstance(e, ServerInitializationError):
            handle_error(
                e,
                "MCP Server Startup Error",
                "There was an error starting up the MCP Server.",
            )
        elif isinstance(e, ModelConfigError):
            handle_error(
                e,
                "Model Configuration Error",
                "Common models: gpt-4.1, o3-mini, sonnet, haiku. for o3, set reasoning effort with o3-mini.high",
            )
        elif isinstance(e, CircularDependencyError):
            handle_error(
                e,
                "Circular Dependency Detected",
                "Check your agent configuration for circular dependencies.",
            )
        elif isinstance(e, PromptExitError):
            handle_error(
                e,
                "User requested exit",
            )
        elif isinstance(e, asyncio.CancelledError):
            handle_error(
                e,
                "Cancelled",
                "The operation was cancelled.",
            )
        else:
            handle_error(e, error_type or "Error", "An unexpected error occurred.")

    async def start_server(
        self,
        transport: str = "sse",
        host: str = "0.0.0.0",
        port: int = 8000,
        server_name: Optional[str] = None,
        server_description: Optional[str] = None,
    ) -> None:
        """
        Start the application as an MCP server.
        This method initializes agents and exposes them through an MCP server.
        It is a blocking method that runs until the server is stopped.

        Args:
            transport: Transport protocol to use ("stdio" or "sse")
            host: Host address for the server when using SSE
            port: Port for the server when using SSE
            server_name: Optional custom name for the MCP server
            server_description: Optional description for the MCP server
        """
        # This method simply updates the command line arguments and uses run()
        # to ensure we follow the same initialization path for all operations

        # Store original args
        original_args = None
        if hasattr(self, "args"):
            original_args = self.args

        # Create our own args object with server settings
        from argparse import Namespace

        self.args = Namespace()
        self.args.server = True
        self.args.transport = transport
        self.args.host = host
        self.args.port = port
        self.args.quiet = (
            original_args.quiet if original_args and hasattr(original_args, "quiet") else False
        )
        self.args.model = None
        if hasattr(original_args, "model"):
            self.args.model = original_args.model

        # Run the application, which will detect the server flag and start server mode
        async with self.run():
            pass  # This won't be reached due to SystemExit in run()

        # Restore original args (if we get here)
        if original_args:
            self.args = original_args

    # Keep run_with_mcp_server for backward compatibility
    async def run_with_mcp_server(
        self,
        transport: str = "sse",
        host: str = "0.0.0.0",
        port: int = 8000,
        server_name: Optional[str] = None,
        server_description: Optional[str] = None,
    ) -> None:
        """
        Run the application and expose agents through an MCP server.
        This method is kept for backward compatibility.
        For new code, use start_server() instead.

        Args:
            transport: Transport protocol to use ("stdio" or "sse")
            host: Host address for the server when using SSE
            port: Port for the server when using SSE
            server_name: Optional custom name for the MCP server
            server_description: Optional description for the MCP server
        """
        await self.start_server(
            transport=transport,
            host=host,
            port=port,
            server_name=server_name,
            server_description=server_description,
        )

    async def main(self):
        """
        Helper method for checking if server mode was requested.

        Usage:
        ```python
        fast = FastAgent("My App")

        @fast.agent(...)
        async def app_main():
            # Check if server mode was requested
            # This doesn't actually do anything - the check happens in run()
            # But it provides a way for application code to know if server mode
            # was requested for conditionals
            is_server_mode = hasattr(self, "args") and self.args.server

            # Normal run - this will handle server mode automatically if requested
            async with fast.run() as agent:
                # This code only executes for normal mode
                # Server mode will exit before reaching here
                await agent.send("Hello")
        ```

        Returns:
            bool: True if --server flag is set, False otherwise
        """
        # Just check if the flag is set, no action here
        # The actual server code will be handled by run()
        return hasattr(self, "args") and self.args.server<|MERGE_RESOLUTION|>--- conflicted
+++ resolved
@@ -236,9 +236,6 @@
         active_agents: Dict[str, Agent] = {}
         had_error = False
         await self.app.initialize()
-        active_agents: Dict[str, Agent] = {}
-        had_error = False
-        await self.app.initialize()
 
         # Handle quiet mode and CLI model override safely
         # Define these *before* they are used, checking if self.args exists and has the attributes
@@ -246,8 +243,6 @@
         cli_model_override = (
             self.args.model if hasattr(self.args, "model") and self.args.model else None
         )  # Define cli_model_override here
-
-<<<<<<< HEAD
         tracer = trace.get_tracer(__name__)
         with tracer.start_as_current_span(self.name):
             try:
@@ -268,196 +263,131 @@
 
                         progress_display.stop()
 
-                    # Pre-flight validation
-                    if 0 == len(self.agents):
-                        raise AgentConfigError(
-                            "No agents defined. Please define at least one agent."
-=======
-        try:
-            async with self.app.run():
-                # Apply quiet mode if requested
-                if (
-                    quiet_mode
-                    and hasattr(self.app.context, "config")
-                    and hasattr(self.app.context.config, "logger")
-                ):
-                    # Update our app's config directly
-                    self.app.context.config.logger.progress_display = False
-                    self.app.context.config.logger.show_chat = False
-                    self.app.context.config.logger.show_tools = False
-
-                    # Directly disable the progress display singleton
-                    from mcp_agent.progress_display import progress_display
-
-                    progress_display.stop()
-
-                # Pre-flight validation
-                if 0 == len(self.agents):
-                    raise AgentConfigError("No agents defined. Please define at least one agent.")
-                validate_server_references(self.context, self.agents)
-                validate_workflow_references(self.agents)
-
-                # Get a model factory function
-                # Now cli_model_override is guaranteed to be defined
-                def model_factory_func(model=None, request_params=None):
-                    return get_model_factory(
-                        self.context,
-                        model=model,
-                        request_params=request_params,
-                        cli_model=cli_model_override,  # Use the variable defined above
-                    )
-
-                # Create all agents in dependency order
-                active_agents = await create_agents_in_dependency_order(
-                    self.app,
-                    self.agents,
-                    model_factory_func,
-                )
-
-                # Create a wrapper with all agents for simplified access
-                wrapper = AgentApp(active_agents)
-
-                # Handle command line options that should be processed after agent initialization
-
-                # Handle --server option
-                # Check if parse_cli_args was True before checking self.args.server
-                if hasattr(self.args, "server") and self.args.server:
-                    try:
-                        # Print info message if not in quiet mode
-                        if not quiet_mode:
-                            print(f"Starting FastAgent '{self.name}' in server mode")
-                            print(f"Transport: {self.args.transport}")
-                            if self.args.transport == "sse":
-                                print(f"Listening on {self.args.host}:{self.args.port}")
-                            print("Press Ctrl+C to stop")
-
-                        # Create the MCP server
-                        from mcp_agent.mcp_server import AgentMCPServer
-
-                        mcp_server = AgentMCPServer(
-                            agent_app=wrapper,
-                            server_name=f"{self.name}-MCP-Server",
+                        # Pre-flight validation
+                        if 0 == len(self.agents):
+                            raise AgentConfigError(
+                                "No agents defined. Please define at least one agent."
+                            )
+                        validate_server_references(self.context, self.agents)
+                        validate_workflow_references(self.agents)
+
+                        # Get a model factory function
+                        # Now cli_model_override is guaranteed to be defined
+                        def model_factory_func(model=None, request_params=None):
+                            return get_model_factory(
+                                self.context,
+                                model=model,
+                                request_params=request_params,
+                                cli_model=cli_model_override,  # Use the variable defined above
+                            )
+
+                        # Create all agents in dependency order
+                        active_agents = await create_agents_in_dependency_order(
+                            self.app,
+                            self.agents,
+                            model_factory_func,
                         )
 
-                        # Run the server directly (this is a blocking call)
-                        await mcp_server.run_async(
-                            transport=self.args.transport, host=self.args.host, port=self.args.port
->>>>>>> 3919d5ef
-                        )
-                    validate_server_references(self.context, self.agents)
-                    validate_workflow_references(self.agents)
-
-                    # Get a model factory function
-                    def model_factory_func(model=None, request_params=None):
-                        return get_model_factory(
-                            self.context,
-                            model=model,
-                            request_params=request_params,
-                            cli_model=self.args.model if hasattr(self, "args") else None,
-                        )
-
-                    # Create all agents in dependency order
-                    active_agents = await create_agents_in_dependency_order(
-                        self.app,
-                        self.agents,
-                        model_factory_func,
-                    )
-
-                    # Create a wrapper with all agents for simplified access
-                    wrapper = AgentApp(active_agents)
-
-                    # Handle command line options that should be processed after agent initialization
-
-                    # Handle --server option
-                    if hasattr(self, "args") and self.args.server:
-                        try:
-                            # Print info message if not in quiet mode
-                            if not quiet_mode:
-                                print(f"Starting FastAgent '{self.name}' in server mode")
-                                print(f"Transport: {self.args.transport}")
-                                if self.args.transport == "sse":
-                                    print(f"Listening on {self.args.host}:{self.args.port}")
-                                print("Press Ctrl+C to stop")
-
-                            # Create the MCP server
-                            from mcp_agent.mcp_server import AgentMCPServer
-
-                            mcp_server = AgentMCPServer(
-                                agent_app=wrapper,
-                                server_name=f"{self.name}-MCP-Server",
+                        # Create a wrapper with all agents for simplified access
+                        wrapper = AgentApp(active_agents)
+
+                        # Handle command line options that should be processed after agent initialization
+
+                        # Handle --server option
+                        # Check if parse_cli_args was True before checking self.args.server
+                        if hasattr(self.args, "server") and self.args.server:
+                            try:
+                                # Print info message if not in quiet mode
+                                if not quiet_mode:
+                                    print(f"Starting FastAgent '{self.name}' in server mode")
+                                    print(f"Transport: {self.args.transport}")
+                                    if self.args.transport == "sse":
+                                        print(f"Listening on {self.args.host}:{self.args.port}")
+                                    print("Press Ctrl+C to stop")
+
+                                    # Create the MCP server
+                                    from mcp_agent.mcp_server import AgentMCPServer
+
+                                    mcp_server = AgentMCPServer(
+                                        agent_app=wrapper,
+                                        server_name=f"{self.name}-MCP-Server",
+                                    )
+
+                                    # Run the server directly (this is a blocking call)
+                                    await mcp_server.run_async(
+                                        transport=self.args.transport,
+                                        host=self.args.host,
+                                        port=self.args.port,
+                                    )
+                            except KeyboardInterrupt:
+                                if not quiet_mode:
+                                    print("\nServer stopped by user (Ctrl+C)")
+                            except Exception as e:
+                                if not quiet_mode:
+                                    print(f"\nServer stopped with error: {e}")
+
+                            # Exit after server shutdown
+                            raise SystemExit(0)
+
+                        # Handle direct message sending if  --message is provided
+                        if self.args.message:
+                            agent_name = self.args.agent
+                            message = self.args.message
+
+                            if agent_name not in active_agents:
+                                available_agents = ", ".join(active_agents.keys())
+                                print(
+                                    f"\n\nError: Agent '{agent_name}' not found. Available agents: {available_agents}"
+                                )
+                                raise SystemExit(1)
+
+                            try:
+                                # Get response from the agent
+                                agent = active_agents[agent_name]
+                                response = await agent.send(message)
+
+                                # In quiet mode, just print the raw response
+                                # The chat display should already be turned off by the configuration
+                                if self.args.quiet:
+                                    print(f"{response}")
+
+                                raise SystemExit(0)
+                            except Exception as e:
+                                print(
+                                    f"\n\nError sending message to agent '{agent_name}': {str(e)}"
+                                )
+                                raise SystemExit(1)
+
+                        if self.args.prompt_file:
+                            agent_name = self.args.agent
+                            prompt: List[PromptMessageMultipart] = load_prompt_multipart(
+                                Path(self.args.prompt_file)
                             )
-
-                            # Run the server directly (this is a blocking call)
-                            await mcp_server.run_async(
-                                transport=self.args.transport,
-                                host=self.args.host,
-                                port=self.args.port,
-                            )
-                        except KeyboardInterrupt:
-                            if not quiet_mode:
-                                print("\nServer stopped by user (Ctrl+C)")
-                        except Exception as e:
-                            if not quiet_mode:
-                                print(f"\nServer stopped with error: {e}")
-
-                        # Exit after server shutdown
-                        raise SystemExit(0)
-
-                    # Handle direct message sending if  --message is provided
-                    if self.args.message:
-                        agent_name = self.args.agent
-                        message = self.args.message
-
-                        if agent_name not in active_agents:
-                            available_agents = ", ".join(active_agents.keys())
-                            print(
-                                f"\n\nError: Agent '{agent_name}' not found. Available agents: {available_agents}"
-                            )
-                            raise SystemExit(1)
-
-                        try:
-                            # Get response from the agent
-                            agent = active_agents[agent_name]
-                            response = await agent.send(message)
-
-                            # In quiet mode, just print the raw response
-                            # The chat display should already be turned off by the configuration
-                            if self.args.quiet:
-                                print(f"{response}")
-
-                            raise SystemExit(0)
-                        except Exception as e:
-                            print(f"\n\nError sending message to agent '{agent_name}': {str(e)}")
-                            raise SystemExit(1)
-
-                    if self.args.prompt_file:
-                        agent_name = self.args.agent
-                        prompt: List[PromptMessageMultipart] = load_prompt_multipart(
-                            Path(self.args.prompt_file)
-                        )
-                        if agent_name not in active_agents:
-                            available_agents = ", ".join(active_agents.keys())
-                            print(
-                                f"\n\nError: Agent '{agent_name}' not found. Available agents: {available_agents}"
-                            )
-                            raise SystemExit(1)
-
-                        try:
-                            # Get response from the agent
-                            agent = active_agents[agent_name]
-                            response = await agent.generate(prompt)
-
-                            # In quiet mode, just print the raw response
-                            # The chat display should already be turned off by the configuration
-                            if self.args.quiet:
-                                print(f"{response.last_text()}")
-
-                            raise SystemExit(0)
-                        except Exception as e:
-                            print(f"\n\nError sending message to agent '{agent_name}': {str(e)}")
-                            raise SystemExit(1)
-
-                    yield wrapper
+                            if agent_name not in active_agents:
+                                available_agents = ", ".join(active_agents.keys())
+                                print(
+                                    f"\n\nError: Agent '{agent_name}' not found. Available agents: {available_agents}"
+                                )
+                                raise SystemExit(1)
+
+                            try:
+                                # Get response from the agent
+                                agent = active_agents[agent_name]
+                                response = await agent.generate(prompt)
+
+                                # In quiet mode, just print the raw response
+                                # The chat display should already be turned off by the configuration
+                                if self.args.quiet:
+                                    print(f"{response.last_text()}")
+
+                                raise SystemExit(0)
+                            except Exception as e:
+                                print(
+                                    f"\n\nError sending message to agent '{agent_name}': {str(e)}"
+                                )
+                                raise SystemExit(1)
+
+                        yield wrapper
 
             except (
                 ServerConfigError,
